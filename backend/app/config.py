--- conflicted
+++ resolved
@@ -62,7 +62,6 @@
     # App
     app_base_url: str = Field(default="http://localhost:3001")
 
-<<<<<<< HEAD
     # WebRTC/TURN Server
     coturn_host: str = Field(default="localhost")
     coturn_port: int = Field(default=3478)
@@ -74,11 +73,10 @@
 
     # OpenAI (for transcription/AI features)
     openai_api_key: Optional[str] = None
-=======
+
     # File Upload Settings
     upload_directory: str = Field(default="uploads")
     max_file_size: int = Field(default=25 * 1024 * 1024)  # 25MB in bytes
->>>>>>> 7fa56e82
 
     model_config = {"env_file": ".env", "case_sensitive": False}
 
